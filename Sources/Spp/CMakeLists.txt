--- conflicted
+++ resolved
@@ -16,10 +16,6 @@
 
 # Let's suppose we want to build a JIT compiler with support for
 # binary code (no interpreter):
-<<<<<<< HEAD
-=======
-llvm_map_components_to_libnames(REQ_LLVM_LIBRARIES core mcjit native orcjit)
->>>>>>> f8a5867b
 
 # Make sure the compiler finds the source files.
 include_directories("${AlususSpp_SOURCE_DIR}")
