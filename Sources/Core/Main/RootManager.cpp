--- conflicted
+++ resolved
@@ -13,22 +13,14 @@
 #include "core.h"
 #include <sys/stat.h>
 #include <stdlib.h>
-<<<<<<< HEAD
 #include <limits.h>
 #include <filesystem>
 
 // Get the shared library extention by OS.
-#if defined(__MINGW32__) || defined(__MINGW64__) // Windows under MinGW.
+#if defined(_WIN32)
 #include "Win32Helpers.h"
 #include <windows.h>
-Str SHARED_LIB_EXT = "dll";
-#elif defined(APPLE) // Apple (Mac OS, iOS, Apple Watch).
-Str SHARED_LIB_EXT = "dylib";
-#else // Linux, Android, ...etc.
-Str SHARED_LIB_EXT = "so";
 #endif
-=======
->>>>>>> 033ff2cf
 
 namespace Core::Main
 {
@@ -148,14 +140,9 @@
 
   // Extract the directory part and add it to the current paths.
   Str searchPath;
-<<<<<<< HEAD
-  if ((pos = fullPath.rfind(std::filesystem::path::preferred_separator)) != Str::npos) {
-    searchPath = Str(fullPath, 0, pos+1);
-=======
-  Char const *dirEnd = strrchr(fullPath, C('/'));
+  Char const *dirEnd = strrchr(fullPath, std::filesystem::path::preferred_separator);
   if (dirEnd != 0) {
     searchPath = Str(fullPath, 0, dirEnd - fullPath + 1);
->>>>>>> 033ff2cf
     this->pushSearchPath(searchPath.c_str());
   }
 
@@ -183,25 +170,17 @@
 
 Bool RootManager::tryImportFile(Char const *filename, Str &errorDetails)
 {
-<<<<<<< HEAD
   // Convert Unix path to Windows path in Windows OS.
   Str newFileNameCppStr = std::filesystem::u8path(filename).make_preferred().string();
   Char const *newFileName = newFileNameCppStr.c_str();
 
-  // Check the file type.
-  if (
-    compareStrSuffix(newFileName, S(".source")) || compareStrSuffix(newFileName, S(".alusus")) ||
-    compareStrSuffix(newFileName, S(".مصدر")) || compareStrSuffix(newFileName, S(".الأسس")) ||
-    compareStrSuffix(newFileName, S(".أسس"))
-  ) {
-=======
   // Lookup the file in the search paths.
   Bool loadSource = false;
   thread_local static std::array<Char,PATH_MAX> resultFilename;
-  if (this->findFile(filename, resultFilename)) {
-    filename = resultFilename.data();
+  if (this->findFile(newFileName, resultFilename)) {
+    newFileName = resultFilename.data();
     for (Int i = 0; i < sizeof(sourceExtensions) / sizeof(sourceExtensions[0]); ++i) {
-      if (compareStrSuffix(filename, sourceExtensions[i])) {
+      if (compareStrSuffix(newFileName, sourceExtensions[i])) {
         loadSource = true;
         break;
       }
@@ -210,62 +189,21 @@
 
   if (loadSource) {
     // Load a source file.
->>>>>>> 033ff2cf
     try {
       LOG(LogLevel::PARSER_MAJOR, S("Importing source file: ") << newFileName);
 
-<<<<<<< HEAD
-      this->processFile(newFileName);
-=======
-      this->_processFile(filename);
+      this->_processFile(newFileName);
       return true;
->>>>>>> 033ff2cf
     } catch (...) {
       return false;
     }
   } else {
-<<<<<<< HEAD
-    Str tempStr = newFileName + Str(".") + SHARED_LIB_EXT;
-    Char const* sharedLibFileName = tempStr.c_str();
-
-    LOG(LogLevel::PARSER_MAJOR, S("Importing library: ") << sharedLibFileName);
-
-    // Import library and return.
-    PtrWord id = 0;
-
-    #ifndef RELEASE
-      // We are running in debug mode, so we will look first for a debug verion.
-      // Find the first '.' after the last '/'.
-      thread_local static std::array<Char,FILENAME_MAX> dbgFilename;
-      Char const *dotPos = strrchr(sharedLibFileName, std::filesystem::path::preferred_separator);
-      if (dotPos == 0) dotPos = sharedLibFileName;
-      dotPos = strchr(dotPos, C('.'));
-      if (dotPos == 0) {
-        // The filename has no extension, so we'll attach .dbg to the end.
-        copyStr(sharedLibFileName, dbgFilename.data());
-        copyStr(S(".dbg"), dbgFilename.data()+getStrLen(sharedLibFileName));
-        id = this->getLibraryManager()->load(dbgFilename.data(), errorDetails);
-      } else if (compareStr(dotPos, S(".dbg."), 5) != 0) {
-        // The position of the file's extension is found, and it doesn't already have
-        // the .dbg extension, so we'll attach it.
-        Int dotIndex = dotPos - sharedLibFileName;
-        copyStr(sharedLibFileName, dbgFilename.data(), dotIndex);
-        copyStr(S(".dbg"), dbgFilename.data()+dotIndex);
-        copyStr(dotPos, dbgFilename.data()+dotIndex+4);
-        id = this->getLibraryManager()->load(dbgFilename.data(), errorDetails);
-      }
-    #endif
-    if (id == 0) id = this->getLibraryManager()->load(sharedLibFileName, errorDetails);
-    // Did we fail the loading?
-    if (id == 0) return false;
-=======
     // Load a library.
-    LOG(LogLevel::PARSER_MAJOR, S("Importing library: ") << filename);
-
-    PtrWord id = this->getLibraryManager()->load(filename, errorDetails);
+    LOG(LogLevel::PARSER_MAJOR, S("Importing library: ") << newFileName);
+
+    PtrWord id = this->getLibraryManager()->load(newFileName, errorDetails);
 
     return id != 0;
->>>>>>> 033ff2cf
   }
 }
 
@@ -282,7 +220,7 @@
   if (!thisPath.is_absolute()) {
     throw EXCEPTION(InvalidArgumentException, S("path"), S("Path must be an absolute path."));
   }
-  
+
   thisPath /= ""; // Append the directory seperator.
 
   // Only add the path if it doesn't already exists.
@@ -335,71 +273,40 @@
     throw EXCEPTION(InvalidArgumentException, S("filename"), S("Argument is null or empty string."));
   }
 
-<<<<<<< HEAD
-#if defined(__MINGW32__) || defined(__MINGW64__)
-  std::wifstream fin;
-#else
-  std::ifstream fin;
-#endif
+  thread_local static std::array<Char,PATH_MAX> tmpFilename;
 
   // Is the filename an absolute path already?
-  if (std::filesystem::u8path(filename).is_absolute()) {
-    // Check if the file exists.
-#if defined(__MINGW32__) || defined(__MINGW64__)
-    WStr tempStr = utf8Decode(std::string(filename));
-    fin.open(tempStr.c_str());
-#else
-    fin.open(filename);
-#endif
-    if (fin.is_open()) {
-      return std::filesystem::canonical(std::filesystem::u8path(filename)).string();
-    }
-  }
-
-  // Try all current paths.
-  Str fullPath;
-  for (Int i = this->searchPaths.size()-1; i >= 0; --i) {
-    fullPath = this->searchPaths[i];
-    if (fullPath.back() != std::filesystem::path::preferred_separator) fullPath += std::filesystem::path::preferred_separator;
-    fullPath += filename;
-
-    // Check if the file exists.
-#if defined(__MINGW32__) || defined(__MINGW64__)
-    fin.open(utf8Decode(fullPath).c_str());
-#else
-    fin.open(fullPath.c_str());
-#endif
-    if (fin.is_open()) {
-      return std::filesystem::canonical(std::filesystem::u8path(fullPath.c_str())).string();
-=======
-  thread_local static std::array<Char,PATH_MAX> tmpFilename;
-
-  // Is the filename an absolute path already?
-  if (filename[0] == C('/')) {
-    if (this->tryFileName(filename, resultFilename)) {
-      return true;
-    }
+  std::filesystem::path p(filename);
+  if (p.is_absolute()) {
+    return this->tryFileName(filename, resultFilename);
   } else {
     // Try all current paths.
     thread_local static std::array<Char,PATH_MAX> fullPath;
     for (Int i = this->searchPaths.size()-1; i >= 0; --i) {
       Int len = this->searchPaths[i].size();
       copyStr(this->searchPaths[i].c_str(), fullPath.data());
-      if (fullPath.data()[len - 1] != C('/')) {
-        copyStr(S("/"), fullPath.data() + len);
+      if (fullPath.data()[len - 1] != std::filesystem::path::preferred_separator) {
+#if defined(_WIN32)
+        Str tmpStr = utf8Encode(WStr(&std::filesystem::path::preferred_separator));
+        for (Char c : tmpStr) {
+          copyStr(&c, fullPath.data() + len);
+          ++len;
+        }
+#else       
+        copyStr(std::filesystem::path::preferred_separator, fullPath.data() + len);
         ++len;
+#endif
       }
       copyStr(filename, fullPath.data() + len);
 
       if (this->tryFileName(fullPath.data(), tmpFilename)) {
-        #ifdef WINDOWS
+        #if defined(_WIN32)
           _fullpath(resultFilename.data(), tmpFilename.data(), PATH_MAX);
         #else
           realpath(tmpFilename.data(), resultFilename.data());
         #endif
         return true;
       }
->>>>>>> 033ff2cf
     }
   }
 
@@ -424,17 +331,20 @@
     if (this->doesFileExist(resultFilename.data())) return true;
   }
 
-  Char const *filename = strrchr(path, C('/'));
+  Char const *filename = strrchr(path, std::filesystem::path::preferred_separator);
   if (filename == 0) filename = path;
   else ++filename;
   Int fnIndex = filename - path;
+
   Int fnLen = pathLen - fnIndex;
 
   #ifndef RELEASE
     // Try debug library extension.
-    #ifdef WINDOWS
-      copyStr(path, resultFilename.data());
-      copyStr(S(".dbg.dll"), resultFilename.data()+pathLen);
+    #if defined(_WIN32)
+      copyStr(path, resultFilename.data(), fnIndex);
+      copyStr(S("lib"), resultFilename.data()+fnIndex);
+      copyStr(filename, resultFilename.data()+fnIndex+3);
+      copyStr(S(".dbg.dll"), resultFilename.data()+fnIndex+3+fnLen);
     #elif __APPLE__
       copyStr(path, resultFilename.data(), fnIndex);
       copyStr(S("lib"), resultFilename.data()+fnIndex);
@@ -450,9 +360,11 @@
   #endif
 
   // Try normal lib.
-  #ifdef WINDOWS
-    copyStr(path, resultFilename.data());
-    copyStr(S(".dll"), resultFilename.data()+pathLen);
+  #if defined(_WIN32)
+    copyStr(path, resultFilename.data(), fnIndex);
+    copyStr(S("lib"), resultFilename.data()+fnIndex);
+    copyStr(filename, resultFilename.data()+fnIndex+3);
+    copyStr(S(".dll"), resultFilename.data()+fnIndex+3+fnLen);
   #elif __APPLE__
     copyStr(path, resultFilename.data(), fnIndex);
     copyStr(S("lib"), resultFilename.data()+fnIndex);
@@ -472,8 +384,8 @@
 
 Bool RootManager::doesFileExist(Char const *filename)
 {
-  struct stat buffer;
-  return (stat (filename, &buffer) == 0);
+  std::filesystem::path p = std::filesystem::u8path(filename);
+  return std::filesystem::exists(p);
 }
 
 } // namespace