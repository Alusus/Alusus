--- conflicted
+++ resolved
@@ -1,8 +1,4 @@
-<<<<<<< HEAD
-import "libalusus_spp";
-=======
 import "alusus_spp";
->>>>>>> 033ff2cf
 
 def Main: module
 {
