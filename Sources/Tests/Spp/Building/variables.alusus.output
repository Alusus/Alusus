--- conflicted
+++ resolved
@@ -1,25 +1,13 @@
-<<<<<<< HEAD
 ERROR SPPA1007 @ (97,11): Unknown symbol.
 ERROR SPPA1007 @ (98,25): Unknown symbol.
 ERROR SPPA1007 @ (101,18): Unknown symbol.
 ERROR SPPA1007 @ (102,32): Unknown symbol.
 ERROR SPPG1008 @ (57,5): Invalid symbol.
-=======
->>>>>>> 5e820bed
 ERROR SPPG1008 @ (58,5): Invalid symbol.
 ERROR SPPG1008 @ (59,5): Invalid symbol.
 ERROR SPPA1007 @ (60,11): Unknown symbol.
 ERROR SPPG1008 @ (61,10): Invalid symbol.
-<<<<<<< HEAD
 ERROR SPPA1007 @ (62,16): Unknown symbol.
-=======
-ERROR SPPG1008 @ (62,10): Invalid symbol.
-ERROR SPPA1007 @ (63,16): Unknown symbol.
-ERROR SPPA1007 @ (98,11): Unknown symbol.
-ERROR SPPA1007 @ (99,25): Unknown symbol.
-ERROR SPPA1007 @ (102,18): Unknown symbol.
-ERROR SPPA1007 @ (103,32): Unknown symbol.
->>>>>>> 5e820bed
 Build Failed...
 --------------------- Partial LLVM IR ----------------------
 ; ModuleID = 'AlususProgram'
