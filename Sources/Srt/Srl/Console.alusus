--- conflicted
+++ resolved
@@ -61,201 +61,102 @@
 
       def styleStr: array[char, 100];
       def reset: function() => ptr[array[Char]]{
-<<<<<<< HEAD
-          String.assign(colorChar~ptr, "%c[0m", 0h1b);
-          return colorChar~ptr;
-      };
-      def bright: function() => ptr[array[Char]]{
-          String.assign(colorChar~ptr, "%c[1m", 0h1b);
-          return colorChar~ptr;
-      };
-      def dim: function() => ptr[array[Char]]{
-          String.assign(colorChar~ptr, "%c[2m", 0h1b);
-          return colorChar~ptr;
-      };
-      def italic: function() => ptr[array[Char]]{
-          String.assign(colorChar~ptr, "%c[3m", 0h1b);
-          return colorChar~ptr;
-      };
-      def underscore: function() => ptr[array[Char]]{
-          String.assign(colorChar~ptr, "%c[4m", 0h1b);
-          return colorChar~ptr;
-      };
-      def blink: function() => ptr[array[Char]]{
-          String.assign(colorChar~ptr, "%c[5m", 0h1b);
-          return colorChar~ptr;
-      };
-      def reverse: function() => ptr[array[Char]]{
-          String.assign(colorChar~ptr, "%c[7m", 0h1b);
-          return colorChar~ptr;
-      };
-      def hidden: function() => ptr[array[Char]]{
-          String.assign(colorChar~ptr, "%c[8m", 0h1b);
-          return colorChar~ptr;
-      };
-
-      def fgBlack: function() => ptr[array[Char]]{
-          String.assign(colorChar~ptr, "%c[30m", 0h1b);
-          return colorChar~ptr;
-      };
-      def fgRed: function() => ptr[array[Char]]{
-          String.assign(colorChar~ptr, "%c[31m", 0h1b);
-          return colorChar~ptr;
-      };
-      def fgGreen: function() => ptr[array[Char]]{
-          String.assign(colorChar~ptr, "%c[32m", 0h1b);
-          return colorChar~ptr;
-      };
-      def fgYellow: function() => ptr[array[Char]]{
-          String.assign(colorChar~ptr, "%c[33m", 0h1b);
-          return colorChar~ptr;
-      };
-      def fgBlue: function() => ptr[array[Char]]{
-          String.assign(colorChar~ptr, "%c[34m", 0h1b);
-          return colorChar~ptr;
-      };
-      def fgMagenta: function() => ptr[array[Char]]{
-          String.assign(colorChar~ptr, "%c[35m", 0h1b);
-          return colorChar~ptr;
-      };
-      def fgCyan: function() => ptr[array[Char]]{
-          String.assign(colorChar~ptr, "%c[36m", 0h1b);
-          return colorChar~ptr;
-      };
-      def fgWhite: function() => ptr[array[Char]]{
-          String.assign(colorChar~ptr, "%c[37m", 0h1b);
-          return colorChar~ptr;
-      };
-
-      def bgBlack: function() => ptr[array[Char]]{
-          String.assign(colorChar~ptr, "%c[40m", 0h1b);
-          return colorChar~ptr;
-      };
-      def bgRed: function() => ptr[array[Char]]{
-          String.assign(colorChar~ptr, "%c[41m", 0h1b);
-          return colorChar~ptr;
-      };
-      def bgGreen: function() => ptr[array[Char]]{
-          String.assign(colorChar~ptr, "%c[42m", 0h1b);
-          return colorChar~ptr;
-      };
-      def bgYellow: function() => ptr[array[Char]]{
-          String.assign(colorChar~ptr, "%c[43m", 0h1b);
-          return colorChar~ptr;
-      };
-      def bgBlue: function() => ptr[array[Char]]{
-          String.assign(colorChar~ptr, "%c[44m", 0h1b);
-          return colorChar~ptr;
-      };
-      def bgMagenta: function() => ptr[array[Char]]{
-          String.assign(colorChar~ptr, "%c[45m", 0h1b);
-          return colorChar~ptr;
-      };
-      def bgCyan: function() => ptr[array[Char]]{
-          String.assign(colorChar~ptr, "%c[46m", 0h1b);
-          return colorChar~ptr;
-      };
-      def bgWhite: function() => ptr[array[Char]]{
-          String.assign(colorChar~ptr, "%c[47m", 0h1b);
-          return colorChar~ptr;
-=======
-          String.print(styleStr~ptr, "%c[0m", 0h1b);
+          String.assign(styleStr~ptr, "%c[0m", 0h1b);
           return styleStr~ptr;
       };
       def bright: function() => ptr[array[Char]]{
-          String.print(styleStr~ptr, "%c[1m", 0h1b);
+          String.assign(styleStr~ptr, "%c[1m", 0h1b);
           return styleStr~ptr;
       };
       def dim: function() => ptr[array[Char]]{
-          String.print(styleStr~ptr, "%c[2m", 0h1b);
+          String.assign(styleStr~ptr, "%c[2m", 0h1b);
           return styleStr~ptr;
       };
       def italic: function() => ptr[array[Char]]{
-          String.print(styleStr~ptr, "%c[3m", 0h1b);
+          String.assign(styleStr~ptr, "%c[3m", 0h1b);
           return styleStr~ptr;
       };
       def underscore: function() => ptr[array[Char]]{
-          String.print(styleStr~ptr, "%c[4m", 0h1b);
+          String.assign(styleStr~ptr, "%c[4m", 0h1b);
           return styleStr~ptr;
       };
       def blink: function() => ptr[array[Char]]{
-          String.print(styleStr~ptr, "%c[5m", 0h1b);
+          String.assign(styleStr~ptr, "%c[5m", 0h1b);
           return styleStr~ptr;
       };
       def reverse: function() => ptr[array[Char]]{
-          String.print(styleStr~ptr, "%c[7m", 0h1b);
+          String.assign(styleStr~ptr, "%c[7m", 0h1b);
           return styleStr~ptr;
       };
       def hidden: function() => ptr[array[Char]]{
-          String.print(styleStr~ptr, "%c[8m", 0h1b);
+          String.assign(styleStr~ptr, "%c[8m", 0h1b);
           return styleStr~ptr;
       };
 
       def fgBlack: function() => ptr[array[Char]]{
-          String.print(styleStr~ptr, "%c[30m", 0h1b);
+          String.assign(styleStr~ptr, "%c[30m", 0h1b);
           return styleStr~ptr;
       };
       def fgRed: function() => ptr[array[Char]]{
-          String.print(styleStr~ptr, "%c[31m", 0h1b);
+          String.assign(styleStr~ptr, "%c[31m", 0h1b);
           return styleStr~ptr;
       };
       def fgGreen: function() => ptr[array[Char]]{
-          String.print(styleStr~ptr, "%c[32m", 0h1b);
+          String.assign(styleStr~ptr, "%c[32m", 0h1b);
           return styleStr~ptr;
       };
       def fgYellow: function() => ptr[array[Char]]{
-          String.print(styleStr~ptr, "%c[33m", 0h1b);
+          String.assign(styleStr~ptr, "%c[33m", 0h1b);
           return styleStr~ptr;
       };
       def fgBlue: function() => ptr[array[Char]]{
-          String.print(styleStr~ptr, "%c[34m", 0h1b);
+          String.assign(styleStr~ptr, "%c[34m", 0h1b);
           return styleStr~ptr;
       };
       def fgMagenta: function() => ptr[array[Char]]{
-          String.print(styleStr~ptr, "%c[35m", 0h1b);
+          String.assign(styleStr~ptr, "%c[35m", 0h1b);
           return styleStr~ptr;
       };
       def fgCyan: function() => ptr[array[Char]]{
-          String.print(styleStr~ptr, "%c[36m", 0h1b);
+          String.assign(styleStr~ptr, "%c[36m", 0h1b);
           return styleStr~ptr;
       };
       def fgWhite: function() => ptr[array[Char]]{
-          String.print(styleStr~ptr, "%c[37m", 0h1b);
+          String.assign(styleStr~ptr, "%c[37m", 0h1b);
           return styleStr~ptr;
       };
 
       def bgBlack: function() => ptr[array[Char]]{
-          String.print(styleStr~ptr, "%c[40m", 0h1b);
+          String.assign(styleStr~ptr, "%c[40m", 0h1b);
           return styleStr~ptr;
       };
       def bgRed: function() => ptr[array[Char]]{
-          String.print(styleStr~ptr, "%c[41m", 0h1b);
+          String.assign(styleStr~ptr, "%c[41m", 0h1b);
           return styleStr~ptr;
       };
       def bgGreen: function() => ptr[array[Char]]{
-          String.print(styleStr~ptr, "%c[42m", 0h1b);
+          String.assign(styleStr~ptr, "%c[42m", 0h1b);
           return styleStr~ptr;
       };
       def bgYellow: function() => ptr[array[Char]]{
-          String.print(styleStr~ptr, "%c[43m", 0h1b);
+          String.assign(styleStr~ptr, "%c[43m", 0h1b);
           return styleStr~ptr;
       };
       def bgBlue: function() => ptr[array[Char]]{
-          String.print(styleStr~ptr, "%c[44m", 0h1b);
+          String.assign(styleStr~ptr, "%c[44m", 0h1b);
           return styleStr~ptr;
       };
       def bgMagenta: function() => ptr[array[Char]]{
-          String.print(styleStr~ptr, "%c[45m", 0h1b);
+          String.assign(styleStr~ptr, "%c[45m", 0h1b);
           return styleStr~ptr;
       };
       def bgCyan: function() => ptr[array[Char]]{
-          String.print(styleStr~ptr, "%c[46m", 0h1b);
+          String.assign(styleStr~ptr, "%c[46m", 0h1b);
           return styleStr~ptr;
       };
       def bgWhite: function() => ptr[array[Char]]{
-          String.print(styleStr~ptr, "%c[47m", 0h1b);
+          String.assign(styleStr~ptr, "%c[47m", 0h1b);
           return styleStr~ptr;
->>>>>>> 5a5c43ad
       };
     };
   };
